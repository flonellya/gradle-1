--- conflicted
+++ resolved
@@ -43,16 +43,6 @@
 Furthermore changes are now ignored to files or directories matching the default excludes that Gradle uses. 
 Some of the default excludes patterns are `.git`, `.hg`, `*~`, `#*#`, `.DS_Store`, `.#*` , `._*`.
 
-<<<<<<< HEAD
-### Build Dependents for Native Binaries
-
-Sometimes, you may need to *assemble* (compile and link) or *build* (compile, link and test) a component or binary and its *dependents* (things that depend upon the component or binary). The native software model now provides tasks that enable this capability.
-
-First, the *dependent components* report gives insight about the relationships between each component.
-Second, the *build and assemble dependents* tasks allow you to assemble or build a component and its dependents in one step.
-
-See the User guide section on “[Assembling or building dependents](userguide/native_binaries.html#sec:dependents)“ in the “[Building native software](userguide/native_binaries.html)“ chapter for more information.
-=======
 ### New preferProjectModules() conflict resolution strategy for multi-project builds
 
 The `preferProjectModules()` configuration option can now be used in multi-project builds.
@@ -62,7 +52,15 @@
 With this option it is possible to tell Gradle to always resolve a project dependency to a subproject,
 if the corresponding subproject exists in the build. Without this option, other dependencies to a higher
 version of the same module cause the replacement of the subproject by the other version in the dependency tree.
->>>>>>> 4940bc30
+
+### Build Dependents for Native Binaries
+
+Sometimes, you may need to *assemble* (compile and link) or *build* (compile, link and test) a component or binary and its *dependents* (things that depend upon the component or binary). The native software model now provides tasks that enable this capability.
+
+First, the *dependent components* report gives insight about the relationships between each component.
+Second, the *build and assemble dependents* tasks allow you to assemble or build a component and its dependents in one step.
+
+See the User guide section on “[Assembling or building dependents](userguide/native_binaries.html#sec:dependents)“ in the “[Building native software](userguide/native_binaries.html)“ chapter for more information.
 
 ## Promoted features
 
